from typing import Optional
import tempfile
import subprocess

from .helpers import try_remove


class Compiler:
<<<<<<< HEAD
    def __init__(self, compile_cmd: str, *, show_errors: bool) -> None:
=======
    def __init__(self, compile_cmd: str, *, show_errors: bool = False) -> None:
>>>>>>> d19c7f38
        self.compile_cmd = compile_cmd
        self.show_errors = show_errors

    def compile(self, source: str, *, show_errors: bool = False) -> Optional[str]:
        show_errors = show_errors or self.show_errors
        with tempfile.NamedTemporaryFile(
            prefix="permuter", suffix=".c", mode="w", delete=False
        ) as f:
            c_name = f.name
            f.write(source)

        with tempfile.NamedTemporaryFile(
            prefix="permuter", suffix=".o", delete=False
        ) as f2:
            o_name = f2.name

        try:
            stderr = None if show_errors else subprocess.DEVNULL
            subprocess.check_call(
                self.compile_cmd + " " + c_name + " -o " + o_name,
                shell=True,
                stderr=stderr,
            )
        except subprocess.CalledProcessError:
            if not show_errors:
                try_remove(c_name)
            try_remove(o_name)
            return None
        except KeyboardInterrupt:
            # If Ctrl+C happens during this call, make a best effort in
            # removing the .c and .o files. This is totally racy, but oh well...
            try_remove(c_name)
            try_remove(o_name)
            raise

        try_remove(c_name)
        return o_name<|MERGE_RESOLUTION|>--- conflicted
+++ resolved
@@ -6,11 +6,7 @@
 
 
 class Compiler:
-<<<<<<< HEAD
     def __init__(self, compile_cmd: str, *, show_errors: bool) -> None:
-=======
-    def __init__(self, compile_cmd: str, *, show_errors: bool = False) -> None:
->>>>>>> d19c7f38
         self.compile_cmd = compile_cmd
         self.show_errors = show_errors
 
