--- conflicted
+++ resolved
@@ -6,11 +6,7 @@
 import subprocess
 from typing import List, Tuple, Match
 
-<<<<<<< HEAD
 OBJDUMP = ['arm-none-eabi-objdump', '-drz']
-=======
-OBJDUMP = ["mips-linux-gnu-objdump", "-m", "mips:4300", "-drz"]
->>>>>>> 81e7d069
 
 # Ignore registers, for cleaner output. (We don't do this right now, but it can
 # be useful for debugging.)
@@ -33,38 +29,11 @@
 forbidden = set(string.ascii_letters + "_")
 skip_lines = 1
 branch_likely_instructions = [
-<<<<<<< HEAD
     'swi', 'bkpt'
 ]
 branch_instructions = [
     'b', 'beq', 'bne', 'bcs', 'bcc', 'bhs', 'blo', 'bmi', 'bpl', 'bvs', 'bvc', 'bhi', 'bls', 'bge', 'blt', 'bgt', 'ble',
     'bl', 'bx', 'blx'
-=======
-    "beql",
-    "bnel",
-    "beqzl",
-    "bnezl",
-    "bgezl",
-    "bgtzl",
-    "blezl",
-    "bltzl",
-    "bc1tl",
-    "bc1fl",
-]
-branch_instructions = [
-    "b",
-    "j",
-    "beq",
-    "bne",
-    "beqz",
-    "bnez",
-    "bgez",
-    "bgtz",
-    "blez",
-    "bltz",
-    "bc1t",
-    "bc1f",
->>>>>>> 81e7d069
 ] + branch_likely_instructions
 
 
@@ -92,19 +61,12 @@
     for index, row in enumerate(input_lines):
         if index < skip_lines:
             continue
-<<<<<<< HEAD
         if 'nop' in row and '(' in row:
             row = row.split('(')[1].split(')')[0]
         row = row.rstrip().split(';')[0].split('@')[0].split('//')[0]
         if '>:' in row or not row:
             continue
         if 'R_ARM_' in row:
-=======
-        row = row.rstrip()
-        if ">:" in row or not row:
-            continue
-        if "R_MIPS_" in row:
->>>>>>> 81e7d069
             prev = output_lines[-1]
             if prev == "<skipped>":
                 continue
@@ -120,7 +82,6 @@
             # since it's rare and applies consistently. But we do need to handle it
             # here to avoid a crash, by pretending that lost imms are zero for
             # relocations.
-<<<<<<< HEAD
             if imm != '0' and imm != 'imm' and imm != '<target>':
                 repl += '+' + imm if int(imm,0) > 0 else imm
             if 'R_ARM_THM_CALL' in row:
@@ -132,19 +93,6 @@
                 repl = f'%arm({repl})'
             else:
                 assert f"unknown relocation type '{row}'"
-=======
-            if imm != "0" and imm != "imm" and imm != "addr":
-                repl += "+" + imm if int(imm, 0) > 0 else imm
-            if any(reloc in row for reloc in ["R_MIPS_LO16", "R_MIPS_LITERAL", "R_MIPS_GPREL16"]):
-                repl = f"%lo({repl})"
-            elif "R_MIPS_HI16" in row:
-                # Ideally we'd pair up R_MIPS_LO16 and R_MIPS_HI16 to generate a
-                # correct addend for each, but objdump doesn't give us the order of
-                # the relocations, so we can't find the right LO16. :(
-                repl = f"%hi({repl})"
-            else:
-                assert "R_MIPS_26" in row, f"unknown relocation type '{row}'"
->>>>>>> 81e7d069
             output_lines[-1] = before + repl + after
             continue
         row = re.sub(comments, "", row)
@@ -159,12 +107,8 @@
             row = re.sub(regs, "<reg>", row)
         row_parts = row.split("\t")
         if len(row_parts) == 1:
-<<<<<<< HEAD
             row_parts.append('')
         print(row_parts)
-=======
-            row_parts.append("")
->>>>>>> 81e7d069
         mnemonic, instr_args = row_parts
         if not stack_differences:
             if mnemonic == "addiu" and includes_sp.search(instr_args):
