--- conflicted
+++ resolved
@@ -1,14 +1,7 @@
-<<<<<<< HEAD
-from typing import Any, Callable, Dict, List, Optional, Set, Tuple, Union
-import bisect
-import copy
-from dataclasses import dataclass, field
-=======
 import bisect
 import copy
 from dataclasses import dataclass, field
 from random import Random
->>>>>>> d19c7f38
 import sys
 import time
 import typing
