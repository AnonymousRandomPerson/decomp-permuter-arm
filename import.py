--- conflicted
+++ resolved
@@ -42,12 +42,8 @@
     \label:
 .endm
 """
-<<<<<<< HEAD
+
 DEFAULT_AS_CMDLINE = ["arm-none-eabi-as", "-march=armv4t", "-mthumb-interwork"]
-=======
->>>>>>> 81e7d069
-
-DEFAULT_AS_CMDLINE: List[str] = ["mips-linux-gnu-as", "-march=vr4300", "-mabi=32"]
 
 CPP: List[str] = [cpp_cmd, "-P", "-undef"]
 
